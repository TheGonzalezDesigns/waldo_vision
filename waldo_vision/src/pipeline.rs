--- conflicted
+++ resolved
@@ -121,24 +121,6 @@
         
         let filter_start = std::time::Instant::now();
         let filtered_blobs = self.filter_blobs(raw_blobs);
-<<<<<<< HEAD
-        let filter_time = filter_start.elapsed();
-
-        let tracking_start = std::time::Instant::now();
-        let (newly_started, newly_completed) = self.scene_manager.update(filtered_blobs, &self.config);
-        let tracking_time = tracking_start.elapsed();
-        
-        if frame_buffer.len() > 0 && frame_buffer.len() % 1000000 == 0 {
-            println!("  Grid={}μs | Scene={}μs | Blob={}μs | Filter={}μs | Track={}μs", 
-                grid_time.as_micros(), scene_time.as_micros(), blob_time.as_micros(), 
-                filter_time.as_micros(), tracking_time.as_micros());
-        }
-
-        let new_significant_moments: Vec<Moment> = newly_started.into_iter().filter(|m| m.is_significant).collect();
-        let completed_significant_moments: Vec<Moment> = newly_completed.into_iter().filter(|m| m.is_significant).collect();
-
-        let is_significant_frame = !new_significant_moments.is_empty() || !completed_significant_moments.is_empty() || self.scene_state == SceneState::Disturbed;
-=======
         let (newly_started, newly_completed) =
             self.scene_manager.update(filtered_blobs, &self.config);
 
@@ -154,7 +136,6 @@
         let is_significant_frame = !new_significant_moments.is_empty()
             || !completed_significant_moments.is_empty()
             || self.scene_state == SceneState::Disturbed;
->>>>>>> 823d5fc6
         if is_significant_frame {
             self.significant_event_count += 1;
         }
@@ -180,14 +161,6 @@
 
     fn filter_blobs(&mut self, blobs: Vec<SmartBlob>) -> Vec<SmartBlob> {
         let (mean, std_dev) = {
-<<<<<<< HEAD
-            if self.blob_size_history.is_empty() { 
-                (0.0, 0.0) 
-            } else {
-                let n = self.blob_size_history.len() as f64;
-                let mean = self.blob_size_sum as f64 / n;
-                let variance = (self.blob_size_sum_sq as f64 / n) - (mean * mean);
-=======
             if self.blob_size_history.is_empty() {
                 (0.0, 0.0)
             } else {
@@ -199,28 +172,10 @@
                     .map(|value| (*value as f64 - mean).powi(2))
                     .sum::<f64>()
                     / self.blob_size_history.len() as f64;
->>>>>>> 823d5fc6
                 (mean, variance.sqrt())
             }
         };
 
-<<<<<<< HEAD
-        let filtered_blobs: Vec<SmartBlob> = blobs
-            .into_iter()
-            .filter(|blob| {
-                if blob.size_in_chunks < self.config.absolute_min_blob_size { 
-                    return false;
-                }
-                if self.blob_size_history.len() >= BLOB_SIZE_HISTORY_LENGTH / 2 {
-                    let threshold = mean - self.config.blob_size_std_dev_filter * std_dev;
-                    if (blob.size_in_chunks as f64) < threshold { 
-                        return false;
-                    }
-                }
-                true
-            })
-            .collect();
-=======
         let mut filtered_blobs = Vec::new();
         for blob in blobs {
             if blob.size_in_chunks < self.config.absolute_min_blob_size {
@@ -234,7 +189,6 @@
             }
             filtered_blobs.push(blob);
         }
->>>>>>> 823d5fc6
 
         for blob in &filtered_blobs {
             let size = blob.size_in_chunks;
